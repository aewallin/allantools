--- conflicted
+++ resolved
@@ -484,43 +484,32 @@
     return mtie_phase(phasedata, rate, taus)
 
 def mtie_phase(phase, rate, taus):
-    """ Maximum Time Interval Error, phase data
-    
+    """ maximum time interval error
     this seems to correspond to Stable32 setting "Fast(u)"
     Stable32 also has "Decade" and "Octave" modes where the dataset is extended somehow?
-<<<<<<< HEAD
     rate = float(rate)
 
     NOTE: This method does not run as fast as the pure python method!
     The rolling window does not fare well for large arrays / taus.
     TODO: Make a version of this that actually achieves large speed increases
     """
-=======
->>>>>>> 91574746
-
-    rate = float(rate) """
+
     (phase, m, taus_used) = tau_m(phase, rate, taus)
+
     devs = np.zeros_like(taus_used)
     deverrs = np.zeros_like(taus_used)
     ns = np.zeros_like(taus_used)
 
     idx = 0
     for mj in m:
-<<<<<<< HEAD
         win_size = mj + 1
         win_max = bn.move_nanmax(phase, window=win_size)
         win_min = bn.move_nanmin(phase, window=win_size)
         tie = win_max - win_min
         dev = np.nanmax(tie)
 
-=======
-        rw = rolling_window(phase, mj + 1)
-        win_max = np.max(rw, axis=1)
-        win_min = np.min(rw, axis=1)
-        tie = win_max - win_min
-        dev = np.max(tie)
->>>>>>> 91574746
         ncount = phase.shape[0] - mj
+
         devs[idx] = dev
         deverrs[idx] = dev / np.sqrt(ncount)
         ns[idx] = ncount
@@ -528,22 +517,16 @@
 
     return remove_small_ns(taus_used, devs, deverrs, ns)
 
+
 def three_cornered_hat_phase(phasedata_ab, phasedata_bc, phasedata_ca, rate, taus, function):
-    """ Three Cornered Hat Method Three clocks with unknown variances sa^2, sb^2, sc^3
+    """ Three Cornered Hat Method
+
+    Three clocks with unknown variances sa^2, sb^2, sc^3
     Three pairwise measurements give variances:
     sab^2, sbc^2, sca^2
-    Assuming covariances are zero (clocks are independent), we get:
+    Assuming covariances are zero, we get:
     sa^2 = 0.5*( sab^2 + sca^2 - sbc^2 )
     (and cyclic permutations for sb and sc) """
-<<<<<<< HEAD
-=======
-    
-    # Until MTIE stuff is ported, need this fix:
-    npa = np.array
-    phasedata_ab, phasedata_bc, phasedata_ca = npa(phasedata_ab), npa(phasedata_bc), npa(phasedata_ca)
-    taus = npa(taus)
-
->>>>>>> 91574746
 
     (tau_ab, dev_ab, err_ab, ns_ab) = function(phasedata_ab, rate, taus)
     (tau_bc, dev_bc, err_bc, ns_bc) = function(phasedata_bc, rate, taus)
