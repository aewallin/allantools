#!/usr/bin/env python

""" 
    Benchmarking for allantools (https://github.com/aewallin/allantools)
    
    For results see:
    http://www.anderswallin.net/2014/08/faster-allantools-with-numpy/
    
    First version: AW 2014-08-31
"""

import numpy as np
import pylab as plt # for plotting, not strictly required for benchmark
import allantools.allantools_pure_python as alt # this is the old slow pure python version of allantools
import allantools.allantools as alp # this is the new fast version that uses numpy
import time


def bench_function(p_func, np_func, N = 10000, noise_func = np.random.random ):
    """ benchmark p_func against np_func
        we do this by timing the functions on an N-sized random dataset
        we then check that both funtions return the same results
        and we return the cpu-seconds for each function.
    """
    taus = [1, 3, 5, 16, 128]    
    rate = 2.1
    data = noise_func(N)
    t1 = time.time()
    o_taus, o_dev, o_err, o_n = p_func(data, rate, taus)
    t2 = time.time()
    t3 = time.time()
    o_taus_, o_dev_, o_err_, o_n_ = np_func(data, rate, taus)
    t4 = time.time()
    
    # Returns True if two arrays are element-wise equal within a tolerance. 
    assert np.allclose(o_taus, o_taus_)
    assert np.allclose(o_dev, o_dev_)
    assert np.allclose(o_err, o_err_)
    t_python = (t2 - t1)
    t_numpy = (t4 - t3)
    return (N, t_python, t_numpy)

def benchmark_run(func1, func2, name, max_data_log = 7, noise_func = np.random.random):
    """ benchmark func1 against func2 with synthetic data of increasing
        size N up to log(N)=max_data_log
    """
    print "\nBenchmarking: %s" % name
    print "N \t pure_python \t numpy   \t speedup "
    t_p_times = []
    t_np_times = []
    Ns = []
    mean_speedup=0
    speedup_n=0
    N_big = 5e3
    n=0
    n_max=30
    for N in np.logspace(2,max_data_log,n_max):
        (N, t_p, t_np) = bench_function(func1, func2, N, noise_func)
        print "%02d/%02d: %d \t %2.3fs \t %2.3fs \t %2.2fx " % (n+1,n_max, N, t_p, t_np, (t_p / t_np) )
        n=n+1
        t_p_times.append(t_p)
        t_np_times.append(t_np)
        Ns.append(N)
        if N > N_big: # numpy times are meaningless for short datasets,
            # since time.time() seems to have a 'noise floor' of about 2 ms (?)
            speedup_n += 1
            mean_speedup = mean_speedup + t_p/t_np
    if speedup_n == 0:
        speedup_n = 1
    mean_speedup = mean_speedup / speedup_n
    print "Mean speedup: %3.2fx" % mean_speedup
    return (Ns, t_p_times, t_np_times, mean_speedup, name)

def benchmark_plot(data):
    """ log-log graph of the benchmark results """
    plt.figure()
    idx = 0
    symbols = ['o', 's', 'h', 'D','1','8','*','+','x']
    for (N, tp, tnp, speedup, name) in data:
        plt.loglog(N, tp,'r%s' % symbols[idx],label='pure Python %s' % name )
        plt.loglog(N, tnp,'b%s' % symbols[idx],label='numpy %s' % name )
        idx += 1
        speedup_txt = "%s speedup: %3.1fx" % (name, speedup)
        plt.text( 700, (0.9)/np.exp(0.3*idx), speedup_txt , fontsize=14)
    n = np.logspace(2,5,20)
    logline =  [(5e-6)*nn for nn in n]
    plt.loglog(n,logline,'r-',label='5e-6 * N')
    n = np.logspace(4,6,20)
    logline =  [(2e-8)*nn for nn in n]
    plt.loglog(n,logline,'b-',label='2e-8 * N')
    
    logline =  [(2e-9)*nn*np.log(nn) for nn in n]
    plt.loglog(n,logline,'b-.',label='2e-8 * N log(N)')
        
    logline =  [(2e-12)*nn*nn for nn in n]
    plt.loglog(n,logline,'b--',label='2e-8 * N*N')
        
    plt.xlabel('Input data size')
    plt.ylabel('CPU seconds')

    plt.legend(loc='upper left')
    plt.title('allantools numpy benchmark, AW 2014-08-31')
    plt.show()
    
def brownian_noise(N):
    """ Brownian or random walk (diffusion) noise with 1/f^2 PSD
        not really a color... rather Brownian or random-walk
    """
    return np.cumsum(np.random.randn(N))

if __name__ == "__main__":
<<<<<<< HEAD
    N_log_max = 7
=======
    N_log_max = 6
>>>>>>> 6e9f0c69
    # runs on desktop computer with i7-2600K @ 3.4 GHz CPU:
    # N_log_max   seconds
    # 3           1.1
    # 4           6.8
    # 5           45.7
    # 6           359.9
    data=[]
    # run the benchmarks and store results into one list of tuples
    t0 = time.time()
    data.append( benchmark_run( alt.adev  , alp.adev  , "ADEV"  ,N_log_max) )
    data.append( benchmark_run( alt.oadev , alp.oadev , "OADEV" ,N_log_max) )
    data.append( benchmark_run( alt.mdev  , alp.mdev  , "MDEV"  ,N_log_max) )
    # N_log_max=6, Benchmarks done in 175.0 seconds

    #data.append( benchmark_run( alt.tdev  , alp.tdev  , "TDEV"  ,N_log_max) )
    #data.append( benchmark_run( alt.hdev  , alp.hdev  , "HDEV"  ,N_log_max) )
    #data.append( benchmark_run( alt.ohdev , alp.ohdev , "OHDEV" ,N_log_max) )
    #data.append( benchmark_run( alt.totdev, alp.totdev, "TOTDEV",N_log_max) )
    #data.append( benchmark_run( alt.mtie  , alp.mtie  , "MTIE"  ,N_log_max) )
    #data.append( benchmark_run( alt.tierms, alp.tierms, "TIERMS",N_log_max) )
    t1 = time.time()
    print "Benchmarks done in %.1f seconds" % (t1-t0)
    # log-log plot of all benchmark data
    benchmark_plot( data )
    pass
    

<|MERGE_RESOLUTION|>--- conflicted
+++ resolved
@@ -109,11 +109,7 @@
     return np.cumsum(np.random.randn(N))
 
 if __name__ == "__main__":
-<<<<<<< HEAD
-    N_log_max = 7
-=======
     N_log_max = 6
->>>>>>> 6e9f0c69
     # runs on desktop computer with i7-2600K @ 3.4 GHz CPU:
     # N_log_max   seconds
     # 3           1.1
